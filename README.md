--- conflicted
+++ resolved
@@ -74,11 +74,7 @@
 |----------------------------------------|--------------------------------------------|
 | Intro to AI Agents and Use Cases       | [Link](./01-intro-to-ai-agents/README.md)          |
 | Exploring Agentic Frameworks           | [Link](./02-explore-agentic-frameworks/README.md)  |
-<<<<<<< HEAD
-| Understanding Agentic Design Patterns  | [Link](./03-agentic-design-patterns\README.md)  |
-=======
 | Understanding Agentic Design Patterns  | [Link](./03-agentic-design-patterns/README.md)  |
->>>>>>> 86ddea62
 | Tool Use Design Pattern                | [Link](./04-tool-use/README.md)                    |
 | Agentic RAG                            | [Link](./05-agentic-rag/README.md)                 |
 | Building Trustworty AI Agents          | [Link](./06-building-trustworthy-agents/README.md) |
